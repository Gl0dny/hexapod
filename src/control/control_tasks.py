import threading
import abc
from lights import ColorRGB

class ControlTask(abc.ABC):
    """
    Abstract base class for tasks.

    Attributes:
        thread (threading.Thread): The thread running the task.
        stop_event (threading.Event): Event to signal the task to stop.
    """

    def __init__(self) -> None:
        """
        Initialize the Task object.
        """
        self.thread: threading.Thread = None
        self.stop_event: threading.Event = threading.Event()

    def start(self) -> None:
        """
        Start the task in a separate thread.
        """
        self.stop_event.clear()
        self.thread = threading.Thread(target=self.run)
        self.thread.start()

    @abc.abstractmethod
    def run(self) -> None:
        """
        The method to be implemented by subclasses to define the task logic.
        """
        pass

    def stop_task(self) -> None:
        """
        Stop the task and wait for the thread to finish.
        """
        self.stop_event.set()
        if self.thread and self.thread.is_alive():
            print(f"Task {self.__class__.__name__} forcefully stopping.")
            self.thread.join()

class MonitorCalibrationStatusTask(ControlTask):
    def __init__(self, hexapod, lights_handler):
        super().__init__()
        self.hexapod = hexapod
        self.lights_handler = lights_handler

    def run(self) -> None:
        """
        Monitors the calibration status and updates LEDs periodically.
        """
        try:
            while not self.stop_event.is_set():
                updated_status = self.hexapod.calibration.get_calibration_status()
                self.lights_handler.update_calibration_leds_status(updated_status)
                if updated_status and all(status == "calibrated" for status in updated_status.values()):
                    print(updated_status)
                    print("All legs calibrated. Stopping calibration status monitoring.")
                    self.stop_event.set()
                self.stop_event.wait(timeout=0.5)
                
        except Exception as e:
            print(f"Error in calibration status monitoring thread: {e}")

        finally:
            self.lights_handler.off()

class RunCalibrationTask(ControlTask):
    def __init__(self, hexapod):
        super().__init__()
        self.hexapod = hexapod

    def run(self) -> None:
        """
        Runs the calibration process.
        """
        try:
            self.hexapod.calibrate_all_servos(stop_event=self.stop_event)

        except Exception as e:
            print(f"Error in RunCalibrationTask thread: {e}")
        
        finally:
            self.hexapod.move_to_angles_position('home')

class CompositeCalibrationTask(ControlTask):
    def __init__(self, hexapod, lights_handler):
        super().__init__()
        self.run_calibration_task = RunCalibrationTask(hexapod)
        self.monitor_calibration_task = MonitorCalibrationStatusTask(hexapod, lights_handler)

    def run(self) -> None:
        """
        Starts both RunCalibrationTask and MonitorCalibrationStatusTask.
        """
        self.run_calibration_task.start()
        self.monitor_calibration_task.start()

    def stop_task(self) -> None:
        """
        Stops both RunCalibrationTask and MonitorCalibrationStatusTask.
        """
        self.run_calibration_task.stop_task()
        self.monitor_calibration_task.stop_task()
        super().stop_task()

class HelixTask(ControlTask):
    def __init__(self, hexapod, lights_handler):
        super().__init__()
        self.hexapod = hexapod
        self.lights_handler = lights_handler

        helix_min_positions = []
        helix_max_positions = []
        for i in range(6):
            # Read the current angles
            _, femur_angle, tibia_angle = self.hexapod.current_leg_angles[i]
            # Use coxa min or max, keep femur/tibia from the cache
            helix_min_positions.append((self.hexapod.coxa_params['angle_min']+15, femur_angle, tibia_angle))
            helix_max_positions.append((self.hexapod.coxa_params['angle_max'], femur_angle, tibia_angle))

        self.helix_positions = {
            'helix_minimum': helix_min_positions,
            'helix_maximum': helix_max_positions,
        }

    def run(self) -> None:
        """
        Performs a helix maneuver by moving to helix_minimum and then to helix_maximum positions.
        """
        try:
            self.lights_handler.think()
            
            for _ in range(2):
                
                print("Helix maneuver: Moving to 'helix_maximum'")
                self.hexapod.move_to_angles_position('helix_maximum', self.helix_positions)
                
                self.hexapod.wait_until_motion_complete(self.stop_event)
                if self.stop_event.is_set():
                    return

                print("Helix maneuver: Moving to 'helix_minimum'")
                self.hexapod.move_to_angles_position('helix_minimum', self.helix_positions)
                
                self.hexapod.wait_until_motion_complete(self.stop_event)
                if self.stop_event.is_set():
                    return
                
            print("Helix maneuver: Finished.")

        except Exception as e:
            print(f"Error in HelixTask: {e}")
            
        finally:
            self.hexapod.move_to_angles_position('home')
            self.lights_handler.ready()

class SleepTask(ControlTask):
    def __init__(self, hexapod, lights_handler):
        super().__init__()
        self.hexapod = hexapod
        self.lights_handler = lights_handler

    def run(self):
        try:
            self.lights_handler.set_brightness(5)
            self.lights_handler.set_single_color(ColorRGB.GRAY)
            self.hexapod.wait_until_motion_complete()
            self.hexapod.deactivate_all_servos(self.stop_event)

        except Exception as e:
            print(f"Error in Sleep task: {e}")

class WakeUpTask(ControlTask):
    def __init__(self, hexapod, lights_handler):
        super().__init__()
        self.hexapod = hexapod
        self.lights_handler = lights_handler

    def run(self):
        try:
            self.lights_handler.set_brightness(50)
            self.lights_handler.wakeup()
            self.hexapod.move_to_angles_position("home")
            self.hexapod.wait_until_motion_complete(self.stop_event)

        except Exception as e:
            print(f"Error in Wake up task: {e}")

class IdleStanceTask(ControlTask):
    def __init__(self, hexapod, lights_handler):
        super().__init__()
        self.hexapod = hexapod
        self.lights_handler = lights_handler

    def run(self) -> None:
        """
        Sets the hexapod to the home position.
        """
        try:
            self.lights_handler.think()
            self.hexapod.move_to_angles_position('home')
            self.hexapod.wait_until_motion_complete(self.stop_event)

        except Exception as e:
            print(f"Error in IdleStanceTask: {e}")

        finally:
<<<<<<< HEAD
            self.lights_handler.ready()

class LowProfileTask(ControlTask):
    def __init__(self, hexapod, lights_handler):
        super().__init__()
        self.hexapod = hexapod
        self.lights_handler = lights_handler

    def run(self) -> None:
        """
        Sets the hexapod to a low-profile mode position.
        Positions not defined yet, placeholders only.
        """
        try:
            self.lights_handler.think()
            # Placeholder: move to a hypothetical "low_profile" angles set
            self.hexapod.move_to_angles_position('low_profile')
            self.hexapod.wait_until_motion_complete(self.stop_event)

        except Exception as e:
            print(f"Error in LowProfileTask: {e}")

        finally:
            self.lights_handler.ready()

class UprightModeTask(ControlTask):
    def __init__(self, hexapod, lights_handler):
        super().__init__()
        self.hexapod = hexapod
        self.lights_handler = lights_handler

    def run(self) -> None:
        """
        Sets the hexapod to an upright mode position.
        Positions not defined yet, placeholders only.
        """
        try:
            self.lights_handler.think()
            # Placeholder: move to a hypothetical "upright_mode" angles set
            self.hexapod.move_to_angles_position('upright_mode')
            self.hexapod.wait_until_motion_complete(self.stop_event)

        except Exception as e:
            print(f"Error in UprightModeTask: {e}")
            
        finally:
=======
>>>>>>> 6d320066
            self.lights_handler.ready()<|MERGE_RESOLUTION|>--- conflicted
+++ resolved
@@ -210,7 +210,6 @@
             print(f"Error in IdleStanceTask: {e}")
 
         finally:
-<<<<<<< HEAD
             self.lights_handler.ready()
 
 class LowProfileTask(ControlTask):
@@ -257,6 +256,4 @@
             print(f"Error in UprightModeTask: {e}")
             
         finally:
-=======
->>>>>>> 6d320066
             self.lights_handler.ready()