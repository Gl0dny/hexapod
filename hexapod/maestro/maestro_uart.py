#!/usr/bin/env python3

"""
Pololu Maestro servo controller board library

### Pololu Protocol

This protocol is compatible with the serial protocol used by our other serial motor and servo controllers.
As such, you can daisy-chain a Maestro on a single serial line along with our other serial controllers (including additional Maestros) and, using this protocol,
send commands specifically to the desired Maestro without confusing the other devices on the line.

To use the Pololu protocol, you transmit 0xAA (170 in decimal) as the first (command) byte, followed by a Device Number data byte.
The default Device Number for the Maestro is **12**, but this is a configuration parameter you can change.
Any Maestro on the line whose device number matches the specified device number accepts the command that follows; all other Pololu devices ignore the command.
The remaining bytes in the command packet are the same as the compact protocol command packet you would send, with one key difference:
the compact protocol command byte is now a data byte for the command 0xAA and hence **must have its most significant bit cleared**. -> & 0x7F
Therefore, the command packet is:

**0xAA, device number byte, command byte with MSB cleared, any necessary data bytes**

For example, if we want to set the target of servo 0 to 1500 µs for a Maestro with device number 12, we could send the following byte sequence:

in hex: **0xAA, 0x0C, 0x04, 0x00, 0x70, 0x2E**
in decimal: **170, 12, 4, 0, 112, 46**

Note that 0x04 is the command 0x84 with its most significant bit cleared.
"""
from __future__ import annotations
from typing import TYPE_CHECKING
import logging
import time
import threading

import serial

if TYPE_CHECKING:
    from typing import Optional, List, Tuple

logger = logging.getLogger("maestro_logger")


class MaestroUART(object):
    COMMAND_START: int = 0xAA  # Start byte for Pololu protocol commands
    DEFAULT_DEVICE_NUMBER: int = 0x0C  # Default device number for Maestro UART
    COMMAND_GET_ERROR: int = 0x21  # Command to retrieve error status from the Maestro
    COMMAND_GET_POSITION: int = 0x10  # Command to get the current position of a servo
    COMMAND_SET_SPEED: int = 0x07  # Command to set the speed of a servo
    COMMAND_SET_ACCELERATION: int = 0x09  # Command to set the acceleration of a servo
    COMMAND_SET_TARGET: int = 0x04  # Command to set the target position of a servo
    COMMAND_GO_HOME: int = 0x22  # Command to move all servos to their home positions
    COMMAND_GET_MOVING_STATE: int = (
        0x13  # Command to check if any servos are still moving
    )
    COMMAND_SET_MULTIPLE_TARGETS: int = (
        0x1F  # Command to set multiple servo targets simultaneously
    )

    def __init__(self, device: str = "/dev/ttyS0", baudrate: int = 9600) -> None:
        """Open the given serial port and do any setup for the serial port.

        Args:
            device: The name of the serial port that the Maestro is connected to.
                Default is '/dev/ttyS0'.
                Examples: "/dev/ttyAMA0" for Raspberry Pi 2, "/dev/ttyS0" for
                Raspberry Pi 3.
            baudrate: Default is 9600.
        """
        self.ser: serial.Serial = serial.Serial(device)
        self.ser.baudrate = baudrate
        self.ser.bytesize = serial.EIGHTBITS
        self.ser.parity = serial.PARITY_NONE
        self.ser.stopbits = serial.STOPBITS_ONE
        self.ser.xonxoff = False
        self.ser.timeout = 0  # makes the read non-blocking
        self.lock = threading.Lock()
<<<<<<< HEAD
        logger.debug(
            f"MaestroUART initialized successfully with device={device}, baudrate={baudrate}"
        )
=======
        logger.info(f"MaestroUART initialized successfully with device={device}, baudrate={baudrate}")
>>>>>>> 0bfca596

    def get_error(self) -> int:
        """Check if there was an error and print the corresponding error messages.

        • Serial signal error (bit 0)
            A hardware-level error that occurs when a byte’s stop bit is not detected at the expected
            place. This can occur if you are communicating at a baud rate that differs from the Maestro’s
            baud rate.
        • Serial overrun error (bit 1)
            A hardware-level error that occurs when the UART’s internal buffer fills up. This should not
            occur during normal operation.
        • Serial buffer full (bit 2)
            A firmware-level error that occurs when the firmware’s buffer for bytes received on the RX
            line is full and a byte from RX has been lost as a result. This error should not occur during
            normal operation.
        • Serial CRC error (bit 3)
            This error occurs when the Maestro is running in CRC-enabled mode and the cyclic
            redundancy check (CRC) byte at the end of the command packet does not match what the
            Maestro has computed as that packet’s CRC.
        • Serial protocol error (bit 4)
            This error occurs when the Maestro receives an incorrectly formatted or illogal
            command packet.
        • Serial timeout (bit 5)
            When the serial timeout is enabled, this error occurs whenever the timeout period has
            elapsed without the Maestro receiving any valid serial commands.
        • Script stack error (bit 6)
            This error occurs when a bug in the user script has caused the stack to overflow or underflow.
        • Script call stack error (bit 7)
            This error occurs when a bug in the user script has caused the call stack to overflow or
            underflow.
        • Script program counter error (bit 8)
            This error occurs when a bug in the user script has caused the program counter to go out
            of bounds.

        Returns:
            >0: error, see the Maestro manual for the error values
            0: no error, or error getting the position, check the connections, could also be low power
        """
        self.ser.reset_input_buffer()
        command = bytes(
            [self.COMMAND_START, self.DEFAULT_DEVICE_NUMBER, self.COMMAND_GET_ERROR]
        )

        with self.lock:
            self.ser.write(command)

            data = [b"\x00", b"\x00"]
            n = 0
            while n != 2:
                data[n] = self.ser.read(1)
                if data[n] == b"":
                    continue
                n = n + 1

        error_code = int.from_bytes(data[0], byteorder="big") + (
            int.from_bytes(data[1], byteorder="big") << 8
        )

        if error_code != 0:
            logger.error(f"Error detected with code: {error_code}")
            if error_code & (1 << 0):
                logger.error(
                    "Serial signal error: Stop bit not detected at the expected place."
                )
            if error_code & (1 << 1):
                logger.error("Serial overrun error: UART's internal buffer filled up.")
            if error_code & (1 << 2):
                logger.error(
                    "Serial buffer full: Firmware buffer for received bytes is full."
                )
            if error_code & (1 << 3):
                logger.error(
                    "Serial CRC error: CRC byte does not match the computed CRC."
                )
            if error_code & (1 << 4):
                logger.error(
                    "Serial protocol error: Incorrectly formatted or nonsensical command packet."
                )
            if error_code & (1 << 5):
                logger.error(
                    "Serial timeout: Timeout period elapsed without receiving valid serial commands."
                )
            if error_code & (1 << 6):
                logger.error("Script stack error: Stack overflow or underflow.")
            if error_code & (1 << 7):
                logger.error(
                    "Script call stack error: Call stack overflow or underflow."
                )
            if error_code & (1 << 8):
                logger.error(
                    "Script program counter error: Program counter went out of bounds."
                )

        return error_code

    def get_position(self, channel: int) -> int:
        """Gets the position of a servo from a Maestro channel.

        Args:
            channel: The channel for the servo motor (0, 1, ...).

        Returns:
            >0: the servo position in quarter-microseconds
            0: error getting the position, check the connections, could also be
            low power
        """
        self.ser.reset_input_buffer()
        command = bytes(
            [
                self.COMMAND_START,
                self.DEFAULT_DEVICE_NUMBER,
                self.COMMAND_GET_POSITION,
                channel,
            ]
        )

        with self.lock:
            self.ser.write(command)

            data = [b"\x00", b"\x00"]
            n = 0
            while n != 2:
                data[n] = self.ser.read(1)
                if data[n] == b"":
                    continue
                n = n + 1

        position = int.from_bytes(data[0], byteorder="big") + (
            int.from_bytes(data[1], byteorder="big") << 8
        )
        logger.info(f"Position for channel {channel} is {position}.")
        return position

    def set_speed(self, channel: int, speed: int) -> None:
        """Sets the speed of a Maestro channel.

        Args:
            channel: The channel for the servo motor (0, 1, ...).
            speed: The speed you want the motor to move at. The units of
                'speed' are in units of (0.25us/10ms). A speed of 0 means
                unlimited.

        Example (speed is 32):
        Let's say the distance from your current position to the target
        is 1008us and you want to take 1.25 seconds (1250ms) to get there.
        The required speed is (1008us/1250ms) = 0.8064us/ms.
        Converting to units of (0.25us/10ms),
        0.8064us/ms / (0.25us/10ms) = 32.256.
        So we'll use 32 for the speed.

        Example (speed is 140, from the Maestro manual):
        Let's say we set the speed to 140. That is a speed of
        3.5us/ms (140 * 0.25us/10ms = 3.5us/ms). If your target is such that
        you're going from 1000us to 1350us, then it will take 100ms.

        Returns:
            none
        """
        command = bytes(
            [
                self.COMMAND_START,
                self.DEFAULT_DEVICE_NUMBER,
                self.COMMAND_SET_SPEED,
                channel,
                speed & 0x7F,
                (speed >> 7) & 0x7F,
            ]
        )
        with self.lock:
            self.ser.write(command)
        logger.info(f"Speed for channel {channel} set to {speed}.")

    def set_acceleration(self, channel: int, accel: int) -> None:
        """Sets the acceleration of a Maestro channel. Note that once you set
        the acceleration, it will still be in effect for all your movements
        of that servo motor until you change it to something else.

        Args:
            channel: The channel for the servo motor (0, 1, ...).
            accel: The rate at which you want the motor to accelerate in
                the range of 0 to 255. 0 means there's no acceleration limit.
                The value is in units of (0.25 us)/(10 ms)/(80 ms).

        Example (acceleration is ):
        Let's say our motor is currently not moving and we're setting our
        speed to 32, meaning 0.8064us/ms (see the example for set_speed()).
        Let's say we want to get up to that speed in 0.5 seconds.
        Think of 0.8064us/ms as you would 0.8064m/ms (m for meters) if you
        find the 'us' confusing.
        Step 1. Find the acceleration in units of us/ms/ms:
        accel = (Vfinal - Vinitial) / time, V means velocity or speed
        Vfinal = 0.8064us/ms
        Vinitial = 0us/ms (the motor was not moving to begin with)
        time = 0.5 seconds = 500ms
        Therefore:
        accel = (0.8064us/ms - 0us/ms) / 500ms = 0.0016128us/ms/ms
        Step 2. Convert to units of (0.25 us)/(10 ms)/(80 ms):
        0.0016128us/ms/ms / [(0.25 us)/(10 ms)/(80 ms)] =
        0.0016128us/ms/ms / 0.0003125us/ms/ms = 5.16096
        So we'll set the acceleration to 5.

        Example (acceleration is 4, from the Maestro manual):
        A value of 4 means that you want the speed of the servo to change
        by a maximum of 1250us/s every second.
        4 x 0.25us / 10ms / 80ms = 0.00125us/ms/ms,
        which is 1250us/s/s.

        Returns:
            none
        """
        command = bytes(
            [
                self.COMMAND_START,
                self.DEFAULT_DEVICE_NUMBER,
                self.COMMAND_SET_ACCELERATION,
                channel,
                accel & 0x7F,
                (accel >> 7) & 0x7F,
            ]
        )
        with self.lock:
            self.ser.write(command)
        logger.info(f"Acceleration for channel {channel} set to {accel}.")

    def set_target(self, channel: int, target: int) -> None:
        """Sets the target of a Maestro channel.

        Args:
            channel: The channel for the servo motor (0, 1, ...).
            target: Where you want the servo to move to in quarter-microseconds.
                Allowing quarter-microseconds gives you more resolution to work
                with.
                Example: If you want to move it to 2000us then pass
                8000us (4 x 2000us).

                A target value of 0 tells the Maestro to stop sending pulses to the servo.

        Returns:
            none
        """
        command = bytes(
            [
                self.COMMAND_START,
                self.DEFAULT_DEVICE_NUMBER,
                self.COMMAND_SET_TARGET,
                channel,
                target & 0x7F,
                (target >> 7) & 0x7F,
            ]
        )
        with self.lock:
            self.ser.write(command)
        logger.info(f"Target for channel {channel} set to {target}.")

    def set_multiple_targets(self, targets: List[Tuple[int, int]]) -> None:
        """
        This command simultaneously sets the targets for a contiguous block of channels.
        **Note:** Targets must be provided in sequential order by channel number.

        The first byte specifies how many channels are in the contiguous block; this is the
        number of target values you will need to send. The second byte specifies the lowest
        channel number in the block. The subsequent bytes contain the target values for each
        of the channels, in order by channel number, in the same format as the Set Target
        command above.

        For example, to set channel 3 to 0 (off) and channel 4 to 6000 (neutral), you would
        send the following bytes:
        0x9F, 0x02, 0x03, 0x00, 0x00, 0x70, 0x2E

        The Set Multiple Targets command allows high-speed updates to your Maestro, which
        is especially useful when controlling a large number of servos in a chained configuration.
        For example, using the Pololu protocol at 115.2 kbps, sending the Set Multiple Targets
        command lets you set the targets of 24 servos in 4.6 ms, while sending 24 individual Set
        Target commands would take 12.5 ms.

        Args:
            targets (list of tuples): Each tuple contains (channel, target).
                Example: [(3, 0), (4, 6000)]
        """
        # Check if channels are sequential
        channels = [channel for channel, _ in targets]
        if channels != list(range(min(channels), min(channels) + len(channels))):
            raise ValueError("Channels are not sequential.")
        num_targets = len(targets)
        first_channel = targets[0][0]
        command = bytes(
            [
                self.COMMAND_START,
                self.DEFAULT_DEVICE_NUMBER,
                self.COMMAND_SET_MULTIPLE_TARGETS,
                num_targets,
                first_channel,
            ]
        )
        for _, target in targets:
            command += bytes([target & 0x7F, (target >> 7) & 0x7F])
        with self.lock:
            self.ser.write(command)
        logger.info(f"Multiple targets set: {targets}")

    def go_home(self) -> None:
        """
        Sends a command to set all servos and outputs to their home positions.
        For servos marked "Ignore", the position will remain unchanged.
        For servos marked “Off”, if you execute a Set Target command immediately after
        Go Home, it will appear that the servo is not obeying speed and acceleration limits. In
        fact, as soon as the servo is turned off, the Maestro has no way of knowing where it is,
        so it will immediately move to any new target. Subsequent target commands will function
        normally

        Args:
            none

        Returns:
            none
        """
        command = bytes(
            [self.COMMAND_START, self.DEFAULT_DEVICE_NUMBER, self.COMMAND_GO_HOME]
        )
        with self.lock:
            self.ser.write(command)
        logger.info("Go Home command sent.")

    def get_moving_state(self) -> Optional[int]:
        """
        Checks if any servos are still moving.
        This command is used to determine whether the servo outputs have reached
        their targets or are still changing and will return 1 as long as there is
        at least one servo that is limited by a speed or acceleration setting still moving.
        Using this command together with the Set Target command, you can initiate several
        servo movements and wait for all the movements to finish before moving on to the
        next step of your program.

        Args:
            none

        Returns:
            Optional[int]: The moving state or None if no response is received.
            0x00: if no servos are moving
            0x01: if at least one servo is still moving
        """
        self.ser.reset_input_buffer()
        command = bytes(
            [
                self.COMMAND_START,
                self.DEFAULT_DEVICE_NUMBER,
                self.COMMAND_GET_MOVING_STATE,
            ]
        )
        with self.lock:
            self.ser.write(command)

            # Read a single byte response indicating the moving state
            response = self.ser.read(1)
<<<<<<< HEAD
        if response == b"":
            logger.debug("Failed to get moving state.")
            logger.debug("Failed to get moving state.")
=======
        if response == b'':
>>>>>>> 0bfca596
            return None
        moving_state = ord(response)
        logger.info(f"Moving state: {moving_state}")
        return moving_state

    def close(self) -> None:
        """
        Close the serial port.

        Args:
            none

        Returns:
            none
        """
        with self.lock:
            self.ser.close()
        logger.info("Serial port closed.")


if __name__ == "__main__":
    # min_pos and max_pos are the minimum and maxium positions for the servos
    # in quarter-microseconds. The defaults are 992*4 and 2000*4. See the Maestro
    # manual for how to change these values.
    # Allowing quarter-microseconds gives you more resolution to work with.
    # e.g. If you want a maximum of 2000us then use 8000us (4 x 2000us).

    min_pos = 1100 * 4
    max_pos = 1800 * 4

    mu = MaestroUART("/dev/ttyS0", 9600)
    channel = 8

    error = mu.get_error()
    if error:
        print(error)

    accel = 5
    mu.set_acceleration(channel, accel)

    speed = 32
    mu.set_speed(channel, speed)

    position = mu.get_position(channel)

    print("Position is: %d quarter-microseconds" % position)

    if position < min_pos + ((max_pos - min_pos) / 2):  # if less than halfway
        target = max_pos
    else:
        target = min_pos

    print("Moving to: %d quarter-microseconds" % target)

    mu.set_target(channel, target)

    first_iteration = True
    while True:
        moving_state = mu.get_moving_state()

        if first_iteration and moving_state is None:
            first_iteration = False
            time.sleep(0.1)
            continue

        if moving_state is not None:
            if moving_state == 0x00:
                print("All servos have stopped moving.")
                break
            else:
                print("Servos are still moving...")
        else:
            print("Failed to get the moving state.")
            break

        time.sleep(0.1)

    mu.go_home()
    print("Servos set to home positions.")

    mu.close()<|MERGE_RESOLUTION|>--- conflicted
+++ resolved
@@ -73,13 +73,7 @@
         self.ser.xonxoff = False
         self.ser.timeout = 0  # makes the read non-blocking
         self.lock = threading.Lock()
-<<<<<<< HEAD
-        logger.debug(
-            f"MaestroUART initialized successfully with device={device}, baudrate={baudrate}"
-        )
-=======
         logger.info(f"MaestroUART initialized successfully with device={device}, baudrate={baudrate}")
->>>>>>> 0bfca596
 
     def get_error(self) -> int:
         """Check if there was an error and print the corresponding error messages.
@@ -434,13 +428,7 @@
 
             # Read a single byte response indicating the moving state
             response = self.ser.read(1)
-<<<<<<< HEAD
-        if response == b"":
-            logger.debug("Failed to get moving state.")
-            logger.debug("Failed to get moving state.")
-=======
         if response == b'':
->>>>>>> 0bfca596
             return None
         moving_state = ord(response)
         logger.info(f"Moving state: {moving_state}")
